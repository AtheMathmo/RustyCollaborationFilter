--- conflicted
+++ resolved
@@ -135,11 +135,7 @@
     ///
     /// Requires the learning rate, momentum rate and iteration count
     /// to be specified.
-<<<<<<< HEAD
-    ///
-=======
-    /// 
->>>>>>> fbe169b0
+    ///
     /// # Examples
     ///
     /// ```
@@ -205,12 +201,6 @@
                                                           &inputs.select_rows(&[*i]),
                                                           &targets.select_rows(&[*i]));
 
-<<<<<<< HEAD
-                // Compute the difference in gradient using momentum
-                delta_w = Vector::new(vec_data) * self.mu + &delta_w * self.alpha;
-                // Update the parameters
-                optimizing_val = &optimizing_val - &delta_w * self.mu;
-=======
                 if self.nesterove_momentum {
                     // Backup previous velocity
                     let prev_w = delta_w.clone();
@@ -226,7 +216,6 @@
                     optimizing_val = &optimizing_val - &delta_w * self.mu;
                 }
 
->>>>>>> fbe169b0
                 // Set the end cost (this is only used after the last iteration)
                 end_cost += cost;
             }
