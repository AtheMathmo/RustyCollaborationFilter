//! Naive Bayes Classifiers
//!
//! The classifier supports Gaussian, Bernoulli and Multinomial distributions.
//!
//! A naive Bayes classifier works by treating the features of each input as independent
//! observations. Under this assumption we utilize Bayes' rule to compute the
//! probability that each input belongs to a given class.
//!
//! # Examples
//!
//! ```
//! use rusty_machine::learning::naive_bayes::{NaiveBayes, Gaussian};
//! use rusty_machine::linalg::Matrix;
//! use rusty_machine::learning::SupModel;
//!
//! let inputs = Matrix::new(6, 2, vec![1.0, 1.1,
//!                                     1.1, 0.9,
//!                                     2.2, 2.3,
//!                                     2.5, 2.7,
//!                                     5.2, 4.3,
//!                                     6.2, 7.3]);
//!
//! let targets = Matrix::new(6,3, vec![1.0, 0.0, 0.0,
//!                                     1.0, 0.0, 0.0,
//!                                     0.0, 1.0, 0.0,
//!                                     0.0, 1.0, 0.0,
//!                                     0.0, 0.0, 1.0,
//!                                     0.0, 0.0, 1.0]);
//!
//! // Create a Gaussian Naive Bayes classifier.
//! let mut model = NaiveBayes::<Gaussian>::new();
//!
//! // Train the model.
//! model.train(&inputs, &targets).unwrap();
//!
//! // Predict the classes on the input data
//! let outputs = model.predict(&inputs).unwrap();
//!
//! // Will output the target classes - otherwise our classifier is bad!
//! println!("Final outputs --\n{}", outputs);
//! ```

<<<<<<< HEAD
use linalg::{Matrix, Axes, BaseMatrix, BaseMatrixMut};
=======
use learning::{LearningResult, SupModel};
use learning::error::{Error, ErrorKind};

use linalg::{Matrix, Axes};
>>>>>>> cb55fb15
use rulinalg::utils;

use std::f64::consts::PI;

/// The Naive Bayes model.
#[derive(Debug)]
pub struct NaiveBayes<T: Distribution> {
    distr: Option<T>,
    cluster_count: Option<usize>,
    class_prior: Option<Vec<f64>>,
    class_counts: Vec<usize>,
}

impl<T: Distribution> NaiveBayes<T> {
    /// Create a new NaiveBayes model from a given
    /// distribution.
    ///
    /// # Examples
    ///
    /// ```
    /// use rusty_machine::learning::naive_bayes::{NaiveBayes, Gaussian};
    ///
    /// // Create a new Gaussian Naive Bayes model.
    /// let _ = NaiveBayes::<Gaussian>::new();
    /// ```
    pub fn new() -> NaiveBayes<T> {
        NaiveBayes {
            distr: None,
            cluster_count: None,
            class_prior: None,
            class_counts: Vec::new(),
        }
    }

    /// Get the cluster count for this model.
    ///
    /// Returns an option which is `None` until the model has been trained.
    pub fn cluster_count(&self) -> Option<&usize> {
        self.cluster_count.as_ref()
    }

    /// Get the class prior distribution for this model.
    ///
    /// Returns an option which is `None` until the model has been trained.
    pub fn class_prior(&self) -> Option<&Vec<f64>> {
        self.class_prior.as_ref()
    }

    /// Get the distribution for this model.
    ///
    /// Returns an option which is `None` until the model has been trained.
    pub fn distr(&self) -> Option<&T> {
        self.distr.as_ref()
    }
}

/// Train and predict from the Naive Bayes model.
///
/// The input matrix must be rows made up of features.
/// The target matrix should have indicator vectors in each row specifying
/// the input class. e.g. [[1,0,0],[0,0,1]] shows class 1 first, then class 3.
impl<T: Distribution> SupModel<Matrix<f64>, Matrix<f64>> for NaiveBayes<T> {
    /// Train the model using inputs and targets.
    fn train(&mut self, inputs: &Matrix<f64>, targets: &Matrix<f64>) -> LearningResult<()> {
        self.distr = Some(T::from_model_params(targets.cols(), inputs.cols()));
        self.update_params(inputs, targets)
    }

    /// Predict output from inputs.
    fn predict(&self, inputs: &Matrix<f64>) -> LearningResult<Matrix<f64>> {
        let log_probs = try!(self.get_log_probs(inputs));
        let input_classes = NaiveBayes::<T>::get_classes(log_probs);

        if let Some(cluster_count) = self.cluster_count {
            let mut class_data = Vec::with_capacity(inputs.rows() * cluster_count);

            for c in input_classes {
                let mut row = vec![0f64; cluster_count];
                row[c] = 1f64;

                class_data.append(&mut row);
            }

            Ok(Matrix::new(inputs.rows(), cluster_count, class_data))
        } else {
            Err(Error::new(ErrorKind::UntrainedModel, "The model has not been trained."))
        }
    }
}

impl<T: Distribution> NaiveBayes<T> {
    /// Get the log-probabilities per class for each input.
    pub fn get_log_probs(&self, inputs: &Matrix<f64>) -> LearningResult<Matrix<f64>> {

        if let (&Some(ref distr), &Some(ref prior)) = (&self.distr, &self.class_prior) {
            // Get the joint log likelihood from the distribution
            Ok(distr.joint_log_lik(inputs, prior))
        } else {
            Err(Error::new_untrained())
        }
    }

    fn update_params(&mut self, inputs: &Matrix<f64>, targets: &Matrix<f64>) -> LearningResult<()> {
        let class_count = targets.cols();
        let total_data = inputs.rows();

        self.class_counts = vec![0; class_count];
        let mut class_data = vec![Vec::new(); class_count];

        for (idx, row) in targets.iter_rows().enumerate() {
            // Find the class of this input
            let class = try!(NaiveBayes::<T>::find_class(row));

            // Note the class of the input
            class_data[class].push(idx);
            self.class_counts[class] += 1;
        }

        if let Some(ref mut distr) = self.distr {
            for (idx, c) in class_data.into_iter().enumerate() {
                // If this class' vector has not been populated, we can safely
                // skip this iteration, since the user is clearly not interested
                // in associating features with this class
                if c.is_empty() {
                    continue;
                }
                // Update the parameters within this class
                distr.update_params(&inputs.select_rows(&c), idx);
            }
        }

        let mut class_prior = Vec::with_capacity(class_count);

        // Compute the prior as the proportion in each class
        class_prior.extend(self.class_counts.iter().map(|c| *c as f64 / total_data as f64));

        self.class_prior = Some(class_prior);
        self.cluster_count = Some(class_count);
        Ok(())
    }

    fn find_class(row: &[f64]) -> LearningResult<usize> {
        // Find the `1` entry in the row
        for (idx, r) in row.into_iter().enumerate() {
            if *r == 1f64 {
                return Ok(idx);
            }
        }
        
        Err(Error::new(ErrorKind::InvalidState, "No class found for entry in targets"))
    }

    fn get_classes(log_probs: Matrix<f64>) -> Vec<usize> {
        let mut data_classes = Vec::with_capacity(log_probs.rows());

        data_classes.extend(log_probs.iter_rows().map(|row| {
            // Argmax each class log-probability per input
            let (class, _) = utils::argmax(row);
            class
        }));

        data_classes
    }
}

/// Naive Bayes Distribution.
pub trait Distribution {
    /// Initialize the distribution parameters.
    fn from_model_params(class_count: usize, features: usize) -> Self;

    /// Updates the distribution parameters.
    fn update_params(&mut self, data: &Matrix<f64>, class: usize);

    /// Compute the joint log likelihood of the data.
    ///
    /// Returns a matrix with rows containing the probability that the input lies in each class.
    fn joint_log_lik(&self, data: &Matrix<f64>, class_prior: &[f64]) -> Matrix<f64>;
}

/// The Gaussian Naive Bayes model distribution.
///
/// Defines:
///
/// p(x|C<sub>k</sub>) = ∏<sub>i</sub> N(x<sub>i</sub> ;
/// μ<sub>k</sub>, σ<sup>2</sup><sub>k</sub>)
#[derive(Debug)]
pub struct Gaussian {
    theta: Matrix<f64>,
    sigma: Matrix<f64>,
}

impl Gaussian {
    /// Returns the distribution means.
    ///
    /// This is a matrix of class by feature means.
    pub fn theta(&self) -> &Matrix<f64> {
        &self.theta
    }

    /// Returns the distribution variances.
    ///
    /// This is a matrix of class by feature variances.
    pub fn sigma(&self) -> &Matrix<f64> {
        &self.sigma
    }
}

impl Distribution for Gaussian {
    fn from_model_params(class_count: usize, features: usize) -> Gaussian {
        Gaussian {
            theta: Matrix::zeros(class_count, features),
            sigma: Matrix::zeros(class_count, features),
        }
    }

    fn update_params(&mut self, data: &Matrix<f64>, class: usize) {
        // Compute mean and sample variance
        let mean = data.mean(Axes::Row).into_vec();
        let var = data.variance(Axes::Row).into_vec();

        let features = data.cols();

        for (idx, (m, v)) in mean.into_iter().zip(var.into_iter()).enumerate() {
            self.theta.mut_data()[class * features + idx] = m;
            self.sigma.mut_data()[class * features + idx] = v;
        }
    }

    fn joint_log_lik(&self, data: &Matrix<f64>, class_prior: &[f64]) -> Matrix<f64> {
        let class_count = class_prior.len();
        let mut log_lik = Vec::with_capacity(class_count);

        for (i, item) in class_prior.into_iter().enumerate() {
            let joint_i = item.ln();
            let n_ij = -0.5 * (self.sigma.select_rows(&[i]) * 2.0 * PI).apply(&|x| x.ln()).sum();

            // NOTE: Here we are copying the row data which is inefficient
            let r_ij = (data - self.theta.select_rows(&vec![i; data.rows()]))
                .apply(&|x| x * x)
                .elediv(&self.sigma.select_rows(&vec![i; data.rows()]))
                .sum_cols();

            let res = (-r_ij * 0.5) + n_ij;

            log_lik.append(&mut (res + joint_i).into_vec());
        }

        Matrix::new(class_count, data.rows(), log_lik).transpose()
    }
}

/// The Bernoulli Naive Bayes model distribution.
///
/// Defines:
///
///    p(x|C<sub>k</sub>) = ∏<sub>i</sub> p<sub>k</sub><sup>x<sub>i</sub></sup>
/// (1-p)<sub>k</sub><sup>1-x<sub>i</sub></sup>
#[derive(Debug)]
pub struct Bernoulli {
    log_probs: Matrix<f64>,
    pseudo_count: f64,
}

impl Bernoulli {
    /// The log probability matrix.
    ///
    /// A matrix of class by feature model log-probabilities.
    pub fn log_probs(&self) -> &Matrix<f64> {
        &self.log_probs
    }
}

impl Distribution for Bernoulli {
    fn from_model_params(class_count: usize, features: usize) -> Bernoulli {
        Bernoulli {
            log_probs: Matrix::zeros(class_count, features),
            pseudo_count: 1f64,
        }
    }

    fn update_params(&mut self, data: &Matrix<f64>, class: usize) {
        let features = data.cols();

        // We add the pseudo count to the class count and feature count
        let pseudo_cc = data.rows() as f64 + (2f64 * self.pseudo_count);
        let pseudo_fc = data.sum_rows() + self.pseudo_count;

        let log_probs = (pseudo_fc.apply(&|x| x.ln()) - pseudo_cc.ln()).into_vec();

        for (i, item) in log_probs.iter().enumerate().take(features) {
            self.log_probs[[class, i]] = *item;
        }

    }

    fn joint_log_lik(&self, data: &Matrix<f64>, class_prior: &[f64]) -> Matrix<f64> {
        let class_count = class_prior.len();

        let neg_prob = self.log_probs.clone().apply(&|x| (1f64 - x.exp()).ln());

        let res = data * (&self.log_probs - &neg_prob).transpose();

        // NOTE: Some messy stuff now to get the class row contribution.
        // Really we want to add to each row the class log-priors and the
        // neg_prob_sum contribution - the last term in
        // x log(p) + (1-x)log(1-p) = x (log(p) - log(1-p)) + log(1-p)

        let mut per_class_row = Vec::with_capacity(class_count);
        let neg_prob_sum = neg_prob.sum_cols();

        for (idx, p) in class_prior.into_iter().enumerate() {
            per_class_row.push(p.ln() + neg_prob_sum[idx]);
        }

        let class_row_mat = Matrix::new(1, class_count, per_class_row);

        res + class_row_mat.select_rows(&vec![0; data.rows()])
    }
}

/// The Multinomial Naive Bayes model distribution.
///
/// Defines:
///
///    p(x|C<sub>k</sub>) ∝ ∏<sub>i</sub> p<sub>k</sub><sup>x<sub>i</sub></sup>
#[derive(Debug)]
pub struct Multinomial {
    log_probs: Matrix<f64>,
    pseudo_count: f64,
}

impl Multinomial {
    /// The log probability matrix.
    ///
    /// A matrix of class by feature model log-probabilities.
    pub fn log_probs(&self) -> &Matrix<f64> {
        &self.log_probs
    }
}

impl Distribution for Multinomial {
    fn from_model_params(class_count: usize, features: usize) -> Multinomial {
        Multinomial {
            log_probs: Matrix::zeros(class_count, features),
            pseudo_count: 1f64,
        }
    }

    fn update_params(&mut self, data: &Matrix<f64>, class: usize) {
        let features = data.cols();

        let pseudo_fc = data.sum_rows() + self.pseudo_count;
        let pseudo_cc = pseudo_fc.sum();

        let log_probs = (pseudo_fc.apply(&|x| x.ln()) - pseudo_cc.ln()).into_vec();

        for (i, item) in log_probs.iter().enumerate().take(features) {
            self.log_probs[[class, i]] = *item;
        }

    }

    fn joint_log_lik(&self, data: &Matrix<f64>, class_prior: &[f64]) -> Matrix<f64> {
        let class_count = class_prior.len();

        let res = data * self.log_probs.transpose();

        let mut per_class_row = Vec::with_capacity(class_count);
        for p in class_prior {
            per_class_row.push(p.ln());
        }

        let class_row_mat = Matrix::new(1, class_count, per_class_row);

        res + class_row_mat.select_rows(&vec![0; data.rows()])
    }
}

#[cfg(test)]
mod tests {
    use super::NaiveBayes;
    use super::Gaussian;
    use super::Bernoulli;
    use super::Multinomial;

    use learning::SupModel;

    use linalg::Matrix;

    #[test]
    fn test_gaussian() {
        let inputs = Matrix::new(6,
                                 2,
                                 vec![1.0, 1.1, 1.1, 0.9, 2.2, 2.3, 2.5, 2.7, 5.2, 4.3, 6.2, 7.3]);

        let targets = Matrix::new(6,
                                  3,
                                  vec![1.0, 0.0, 0.0, 1.0, 0.0, 0.0, 0.0, 1.0, 0.0, 0.0, 1.0,
                                       0.0, 0.0, 0.0, 1.0, 0.0, 0.0, 1.0]);

        let mut model = NaiveBayes::<Gaussian>::new();
        model.train(&inputs, &targets).unwrap();

        let outputs = model.predict(&inputs).unwrap();
        assert_eq!(outputs.into_vec(), targets.into_vec());
    }

    #[test]
    fn test_bernoulli() {
        let inputs = Matrix::new(4,
                                 3,
                                 vec![1.0, 0.0, 1.0, 0.0, 0.0, 1.0, 1.0, 1.0, 0.0, 1.0, 0.0, 0.0]);

        let targets = Matrix::new(4, 2, vec![1.0, 0.0, 1.0, 0.0, 0.0, 1.0, 0.0, 1.0]);

        let mut model = NaiveBayes::<Bernoulli>::new();
        model.train(&inputs, &targets).unwrap();

        let outputs = model.predict(&inputs).unwrap();
        assert_eq!(outputs.into_vec(), targets.into_vec());
    }

    #[test]
    fn test_multinomial() {
        let inputs = Matrix::new(4,
                                 3,
                                 vec![1.0, 0.0, 5.0, 0.0, 0.0, 11.0, 13.0, 1.0, 0.0, 12.0, 3.0,
                                      0.0]);

        let targets = Matrix::new(4, 2, vec![1.0, 0.0, 1.0, 0.0, 0.0, 1.0, 0.0, 1.0]);

        let mut model = NaiveBayes::<Multinomial>::new();
        model.train(&inputs, &targets).unwrap();

        let outputs = model.predict(&inputs).unwrap();
        assert_eq!(outputs.into_vec(), targets.into_vec());
    }
}<|MERGE_RESOLUTION|>--- conflicted
+++ resolved
@@ -40,14 +40,9 @@
 //! println!("Final outputs --\n{}", outputs);
 //! ```
 
-<<<<<<< HEAD
 use linalg::{Matrix, Axes, BaseMatrix, BaseMatrixMut};
-=======
 use learning::{LearningResult, SupModel};
 use learning::error::{Error, ErrorKind};
-
-use linalg::{Matrix, Axes};
->>>>>>> cb55fb15
 use rulinalg::utils;
 
 use std::f64::consts::PI;
@@ -196,8 +191,9 @@
                 return Ok(idx);
             }
         }
-        
-        Err(Error::new(ErrorKind::InvalidState, "No class found for entry in targets"))
+
+        Err(Error::new(ErrorKind::InvalidState,
+                       "No class found for entry in targets"))
     }
 
     fn get_classes(log_probs: Matrix<f64>) -> Vec<usize> {
@@ -266,7 +262,9 @@
     fn update_params(&mut self, data: &Matrix<f64>, class: usize) {
         // Compute mean and sample variance
         let mean = data.mean(Axes::Row).into_vec();
-        let var = data.variance(Axes::Row).into_vec();
+        let var = data.variance(Axes::Row)
+            .unwrap()
+            .into_vec();
 
         let features = data.cols();
 
