//! The Min-Max transformer
//!
//! This module contains the `MinMaxScaler` transformer.
//!
//! The `MinMaxScaler` transformer is used to transform input data
//! so that the minimum and maximum of each column are as specified.
//! This is commonly used to transform the data to have a minimum of
//! `0` and a maximum of `1`.
//!
//! # Examples
//!
//! ```
//! use rusty_machine::data::transforms::{Transformer, MinMaxScaler};
//! use rusty_machine::linalg::Matrix;
//!
//! // Constructs a new `MinMaxScaler` to map minimum to 0 and maximum
//! // to 1.
//! let mut transformer = MinMaxScaler::default();
//!
//! let inputs = Matrix::new(2, 2, vec![-1.0, 2.0, 1.5, 3.0]);
//!
//! // Transform the inputs to get output data with required minimum
//! // and maximum.
//! let transformed = transformer.transform(inputs).unwrap();
//! ```

use learning::error::{Error, ErrorKind};
use linalg::{Matrix, BaseMatrix, BaseMatrixMut, Vector};
use super::{Invertible, Transformer};

use rulinalg::utils;

use libnum::Float;

/// The `MinMaxScaler`
///
/// The `MinMaxScaler` provides an implementation of `Transformer`
/// which allows us to transform the input data to have a new minimum
/// and maximum per column.
///
/// See the module description for more information.
#[derive(Debug)]
pub struct MinMaxScaler<T: Float> {
    /// Values to scale each column by
    scale_factors: Option<Vector<T>>,
    /// Values to add to each column after scaling
    const_factors: Option<Vector<T>>,
    /// The min of the new data (default 0)
    scaled_min: T,
    /// The max of the new data (default 1)
    scaled_max: T,
}

/// Create a default `MinMaxScaler` with minimum of `0` and
/// maximum of `1`.
impl<T: Float> Default for MinMaxScaler<T> {
    fn default() -> MinMaxScaler<T> {
        MinMaxScaler::new(T::zero(), T::one())
    }
}

impl<T: Float> MinMaxScaler<T> {
    /// Constructs a new MinMaxScaler with the specified scale.
    ///
    /// # Examples
    ///
    /// ```
    /// use rusty_machine::data::transforms::{MinMaxScaler, Transformer};
    ///
    /// // Constructs a new `MinMaxScaler` which will give the data
    /// // minimum `0` and maximum `2`.
    /// let transformer = MinMaxScaler::new(0.0, 2.0);
    /// ```
    pub fn new(min: T, max: T) -> MinMaxScaler<T> {
        MinMaxScaler {
            scale_factors: None,
            const_factors: None,
            scaled_min: min,
            scaled_max: max,
        }
    }
}

impl<T: Float> Transformer<Matrix<T>> for MinMaxScaler<T> {

    fn fit(&mut self, inputs: &Matrix<T>) -> Result<(), Error> {
        let features = inputs.cols();

        // ToDo: can use min, max
        // https://github.com/AtheMathmo/rulinalg/pull/115
        let mut input_min_max = vec![(T::max_value(), T::min_value()); features];

        for row in inputs.row_iter() {
            for (idx, (feature, min_max)) in row.into_iter().zip(input_min_max.iter_mut()).enumerate() {
                if !feature.is_finite() {
                    return Err(Error::new(ErrorKind::InvalidData,
                                          format!("Data point in column {} cannot be \
                                                   processed",
                                                  idx)));
                }
                // Update min
                if *feature < min_max.0 {
                    min_max.0 = *feature;
                }
                // Update max
                if *feature > min_max.1 {
                    min_max.1 = *feature;
                }
<<<<<<< HEAD
=======


>>>>>>> 4a06bb89
            }
        }

        // We'll scale each feature by a * x + b.
        // Where scales holds `a` per column and consts
        // holds `b`.
        let scales = try!(input_min_max.iter()
            .map(|&(x, y)| {
                let s = (self.scaled_max - self.scaled_min) / (y - x);
                if s.is_finite() {
                    Ok(s)
                } else {
                    Err(Error::new(ErrorKind::InvalidData,
                                   "Constant feature columns not supported."))
                }
            })
            .collect::<Result<Vec<_>, _>>());

        let consts = input_min_max.iter()
            .zip(scales.iter())
            .map(|(&(_, x), &s)| self.scaled_max - x * s)
            .collect::<Vec<_>>();

<<<<<<< HEAD
        self.scale_factors = Some(Vector::new(scales));
        self.const_factors = Some(Vector::new(consts));
        Ok(())
    }

    fn transform(&mut self, mut inputs: Matrix<T>) -> Result<Matrix<T>, Error> {
        if let (&None, &None) = (&self.scale_factors, &self.const_factors) {
            // if Transformer is not fitted to the data, fit for backward-compat.
            try!(self.fit(&inputs));
=======
        for mut row in inputs.row_iter_mut() {
            utils::in_place_vec_bin_op(&mut row.raw_slice_mut(), &scales, |x, &y| {
                *x = *x * y;
            });

            utils::in_place_vec_bin_op(&mut row.raw_slice_mut(), &consts, |x, &y| {
                *x = *x + y;
            });
>>>>>>> 4a06bb89
        }

        if let (&Some(ref scales), &Some(ref consts)) = (&self.scale_factors, &self.const_factors) {
            if scales.size() != inputs.cols() {
                Err(Error::new(ErrorKind::InvalidData,
                               "Input data has different number of columns from fitted data."))
            } else {
                for row in inputs.iter_rows_mut() {
                    utils::in_place_vec_bin_op(row, scales.data(), |x, &y| {
                        *x = *x * y;
                    });

                    utils::in_place_vec_bin_op(row, consts.data(), |x, &y| {
                        *x = *x + y;
                    });
                }
                Ok(inputs)
            }
        } else {
            // can't happen
            Err(Error::new(ErrorKind::InvalidState, "Transformer has not been fitted."))
        }
    }
}

impl<T: Float> Invertible<Matrix<T>> for MinMaxScaler<T> {

    fn inv_transform(&self, mut inputs: Matrix<T>) -> Result<Matrix<T>, Error> {
        if let (&Some(ref scales), &Some(ref consts)) = (&self.scale_factors, &self.const_factors) {

            let features = scales.size();
            if inputs.cols() != features {
                return Err(Error::new(ErrorKind::InvalidData,
                                      "Inputs have different feature count than transformer."));
            }

            for mut row in inputs.row_iter_mut() {
                for i in 0..features {
                    row[i] = (row[i] - consts[i]) / scales[i];
                }
            }

            Ok(inputs)
        } else {
            Err(Error::new(ErrorKind::InvalidState, "Transformer has not been fitted."))
        }
    }
}

#[cfg(test)]
mod tests {
    use super::*;
    use super::super::{Transformer, Invertible};
    use linalg::Matrix;
    use std::f64;

    #[test]
    fn nan_data_test() {
        let inputs = Matrix::new(2, 2, vec![f64::NAN; 4]);

        let mut scaler = MinMaxScaler::new(0.0, 1.0);
        let res = scaler.transform(inputs);

        assert!(res.is_err());
    }

    #[test]
    fn infinity_data_test() {
        let inputs = Matrix::new(2, 2, vec![f64::INFINITY; 4]);

        let mut scaler = MinMaxScaler::new(0.0, 1.0);
        let res = scaler.transform(inputs);

        assert!(res.is_err());
    }

    #[test]
    fn basic_scale_test() {
        let inputs = Matrix::new(2, 2, vec![-1.0f32, 2.0, 0.0, 3.0]);

        let mut scaler = MinMaxScaler::new(0.0, 1.0);
        let transformed = scaler.transform(inputs).unwrap();

        assert!(transformed.data().iter().all(|&x| x >= 0.0));
        assert!(transformed.data().iter().all(|&x| x <= 1.0));

        // First row scales to 0 and second to 1
        transformed[[0, 0]].abs() < 1e-10;
        transformed[[0, 1]].abs() < 1e-10;
        (transformed[[1, 0]] - 1.0).abs() < 1e-10;
        (transformed[[1, 1]] - 1.0).abs() < 1e-10;
    }

    #[test]
    fn custom_scale_test() {
        let inputs = Matrix::new(2, 2, vec![-1.0f32, 2.0, 0.0, 3.0]);

        let mut scaler = MinMaxScaler::new(1.0, 3.0);
        let transformed = scaler.transform(inputs).unwrap();

        assert!(transformed.data().iter().all(|&x| x >= 1.0));
        assert!(transformed.data().iter().all(|&x| x <= 3.0));

        // First row scales to 1 and second to 3
        (transformed[[0, 0]] - 1.0).abs() < 1e-10;
        (transformed[[0, 1]] - 1.0).abs() < 1e-10;
        (transformed[[1, 0]] - 3.0).abs() < 1e-10;
        (transformed[[1, 1]] - 3.0).abs() < 1e-10;
    }

    #[test]
    fn constant_feature_test() {
        let inputs = Matrix::new(2, 2, vec![1.0, 2.0, 1.0, 3.0]);

        let mut scaler = MinMaxScaler::new(0.0, 1.0);
        let res = scaler.transform(inputs);

        assert!(res.is_err());
    }

    #[test]
    fn inv_transform_identity_test() {
        let inputs = Matrix::new(2, 2, vec![-1.0f32, 2.0, 0.0, 3.0]);

        let mut scaler = MinMaxScaler::new(1.0, 3.0);
        let transformed = scaler.transform(inputs.clone()).unwrap();

        let original = scaler.inv_transform(transformed).unwrap();

        assert!((inputs - original).data().iter().all(|x| x.abs() < 1e-5));
    }
}<|MERGE_RESOLUTION|>--- conflicted
+++ resolved
@@ -106,11 +106,6 @@
                 if *feature > min_max.1 {
                     min_max.1 = *feature;
                 }
-<<<<<<< HEAD
-=======
-
-
->>>>>>> 4a06bb89
             }
         }
 
@@ -134,7 +129,6 @@
             .map(|(&(_, x), &s)| self.scaled_max - x * s)
             .collect::<Vec<_>>();
 
-<<<<<<< HEAD
         self.scale_factors = Some(Vector::new(scales));
         self.const_factors = Some(Vector::new(consts));
         Ok(())
@@ -144,16 +138,6 @@
         if let (&None, &None) = (&self.scale_factors, &self.const_factors) {
             // if Transformer is not fitted to the data, fit for backward-compat.
             try!(self.fit(&inputs));
-=======
-        for mut row in inputs.row_iter_mut() {
-            utils::in_place_vec_bin_op(&mut row.raw_slice_mut(), &scales, |x, &y| {
-                *x = *x * y;
-            });
-
-            utils::in_place_vec_bin_op(&mut row.raw_slice_mut(), &consts, |x, &y| {
-                *x = *x + y;
-            });
->>>>>>> 4a06bb89
         }
 
         if let (&Some(ref scales), &Some(ref consts)) = (&self.scale_factors, &self.const_factors) {
@@ -161,12 +145,12 @@
                 Err(Error::new(ErrorKind::InvalidData,
                                "Input data has different number of columns from fitted data."))
             } else {
-                for row in inputs.iter_rows_mut() {
-                    utils::in_place_vec_bin_op(row, scales.data(), |x, &y| {
+                for mut row in inputs.row_iter_mut() {
+                    utils::in_place_vec_bin_op(&mut row.raw_slice_mut(), scales.data(), |x, &y| {
                         *x = *x * y;
                     });
 
-                    utils::in_place_vec_bin_op(row, consts.data(), |x, &y| {
+                    utils::in_place_vec_bin_op(&mut row.raw_slice_mut(), consts.data(), |x, &y| {
                         *x = *x + y;
                     });
                 }
