--- conflicted
+++ resolved
@@ -227,11 +227,8 @@
 #[cfg(test)]
 mod tests {
     use linalg::Matrix;
-<<<<<<< HEAD
-    use super::{accuracy, precision, recall, f1, neg_mean_squared_error};
-=======
-    use super::{accuracy, row_accuracy, neg_mean_squared_error};
->>>>>>> 4a06bb89
+    use super::{accuracy, precision, recall, f1, neg_mean_squared_error, row_accuracy};
+
 
     #[test]
     fn test_accuracy() {
